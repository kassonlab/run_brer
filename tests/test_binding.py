# The myplugin module must be locatable by Python.
# If you configured CMake in the build directory ``/path/to/repo/build`` then,
# assuming you are in ``/path/to/repo``, run the tests with something like
#     PYTHONPATH=./cmake-build-debug/src/pythonmodule mpiexec -n 2 python -m mpi4py -m pytest tests/

# This test is not currently run automatically in any way. Build the module, point your PYTHONPATH at it,
# and run pytest in the tests directory.

import logging
<<<<<<< HEAD
=======
import os

import pytest

try:
    import gmxapi as gmx
    from gmxapi.simulation.context import Context as _context
    from gmxapi.simulation.workflow import WorkElement, from_tpr
    from gmxapi.version import api_is_at_least
except (ImportError, ModuleNotFoundError):
    import gmx
    from gmx import get_context as _context
    from gmx.version import api_is_at_least
    from gmx.workflow import from_tpr, WorkElement

nompi = lambda f: f
try:
    from mpi4py import MPI
    if MPI.Is_initialized():
        rank = MPI.COMM_WORLD.Get_rank()
        if MPI.COMM_WORLD.Get_size() > 1:
            nompi = pytest.mark.skip(reason='Test cannot run in a multirank MPI environment.')
    else:
        rank = 0

    # Get a fixture for tests that should only run with 2 MPI ranks.
    withmpi_only = pytest.mark.skipif(
        not MPI.Is_initialized() or MPI.COMM_WORLD.Get_size() < 2,
        reason="Test requires at least 2 MPI ranks, but MPI is not initialized or too small.")
except (ImportError, ModuleNotFoundError):
    withmpi_only = pytest.mark.skip(
        reason="Test requires at least 2 MPI ranks, but mpi4py is not available.")
    rank = ''

>>>>>>> 4331d6ed
logging.getLogger().setLevel(logging.DEBUG)
# create console handler
ch = logging.StreamHandler()
ch.setLevel(logging.DEBUG)
# create formatter and add it to the handler
<<<<<<< HEAD
formatter = logging.Formatter(
    '%(asctime)s:%(name)s:%(levelname)s: %(message)s')
=======
formatter = logging.Formatter(f'%(asctime)s:%(name)s:%(levelname)s:{rank} %(message)s')
>>>>>>> 4331d6ed
ch.setFormatter(formatter)
# add the handlers to the logger
logging.getLogger().addHandler(ch)

logger = logging.getLogger()


<<<<<<< HEAD
def test_dependencies():
    import gmx
    assert gmx
    import gmx.core
    # holder = gmx.core.get_holder()
    # gmx.core.get_name();
=======
def test_import():
    # Suppress inspection warning outside of testing context.
    # noinspection PyUnresolvedReferences
    import myplugin
    assert myplugin


@nompi
@pytest.mark.usefixtures("cleandir")
def test_ensemble_potential_nompi(spc_water_box):
    """Test ensemble potential without an ensemble.
    """
    tpr_filename = spc_water_box
    print("Testing plugin potential with input file {}".format(os.path.abspath(tpr_filename)))

    assert api_is_at_least(0, 0, 5)
    md = from_tpr([tpr_filename], append_output=False)

    # Create a WorkElement for the potential
    params = {'sites': [1, 4],
              'nbins': 10,
              'binWidth': 0.1,
              'min_dist': 0.,
              'max_dist': 10.,
              'experimental': [1.] * 10,
              'nsamples': 1,
              'sample_period': 0.001,
              'nwindows': 4,
              'k': 10000.,
              'sigma': 1.}
    potential = WorkElement(namespace="myplugin",
                            operation="ensemble_restraint",
                            params=params)
    # Note that we could flexibly capture accessor methods as workflow elements, too. Maybe we can
    # hide the extra Python bindings by letting myplugin.HarmonicRestraint automatically convert
    # to a WorkElement when add_dependency is called on it.
    potential.name = "ensemble_restraint"
    md.add_dependency(potential)

    context = _context(md)

    with context as session:
        session.run()


@withmpi_only
@pytest.mark.usefixtures("cleandir")
def test_ensemble_potential_withmpi(spc_water_box):
    tpr_filename = spc_water_box

    logger.info("Testing plugin potential with input file {}".format(os.path.abspath(tpr_filename)))

    assert api_is_at_least(0, 0, 5)
    md = from_tpr([tpr_filename, tpr_filename], append_output=False)
>>>>>>> 4331d6ed


def test_imports():
    import brer
    assert brer
    import gmx.core
    import gmx

<<<<<<< HEAD
# @pytest.mark.usefixtures("cleandir")
# def test_harmonic_potential():
#     import gmx
#     import os
#     import myplugin
#
#     cwd = os.path.dirname(__file__)
#     water = os.path.join(cwd, 'data', 'water.gro')
#     import shutil
#     shutil.copy(water, './')
#
#     try:
#         # use GromacsWrapper if available
#         import gromacs
#         import gromacs.formats
#         from gromacs.tools import Solvate as solvate
#         solvate(o='water.gro', box=[5,5,5])
#         mdpparams = [('integrator', 'md'),
#                      ('nsteps', 1000),
#                      ('nstxout', 100),
#                      ('nstvout', 100),
#                      ('nstfout', 100),
#                      ('tcoupl', 'v-rescale'),
#                      ('tc-grps', 'System'),
#                      ('tau-t', 1),
#                      ('ref-t', 298)]
#         mdp = gromacs.formats.MDP()
#         for param, value in mdpparams:
#             mdp[param] = value
#         mdp.write('water.mdp')
#         with open('input.top', 'w') as fh:
#             fh.write("""#include "gromos43a1.ff/forcefield.itp"
# #include "gromos43a1.ff/spc.itp"
#
# [ system ]
# ; Name
# spc
#
# [ molecules ]
# ; Compound  #mols
# SOL         4055
# """)
#         gromacs.grompp(f='water.mdp', c='water.gro', po='water.mdp', pp='water.top', o='water.tpr', p='input.top')
#         tpr_filename = os.path.abspath('water.tpr')
#     except:
#         from gmx.data import tpr_filename
#     print("Testing plugin potential with input file {}".format(os.path.abspath(tpr_filename)))
#
#     md = gmx.workflow.from_tpr(tpr_filename, append_output=False)
#
#     context = gmx.context.ParallelArrayContext(md)
#     with context as session:
#         session.run()
#
#     # Create a WorkElement for the potential
#     #potential = gmx.core.TestModule()
#     params = {'sites': [1, 4],
#               'R0': 2.0,
#               'k': 10000.0}
#     potential_element = gmx.workflow.WorkElement(namespace="myplugin",
#                                                  operation="create_restraint",
#                                                  params=params)
#     # Note that we could flexibly capture accessor methods as workflow elements, too. Maybe we can
#     # hide the extra Python bindings by letting myplugin.HarmonicRestraint automatically convert
#     # to a WorkElement when add_dependency is called on it.
#     potential_element.name = "harmonic_restraint"
#     before = md.workspec.elements[md.name]
#     md.add_dependency(potential_element)
#     assert potential_element.name in md.workspec.elements
#     assert potential_element.workspec is md.workspec
#     after = md.workspec.elements[md.name]
#     assert not before is after
#
#     # Context will need to do these in __enter__
#     # potential = myplugin.HarmonicRestraint()
#     # potential.set_params(1, 4, 2.0, 10000.0)
#
#     context = gmx.context.ParallelArrayContext(md)
#     with context as session:
#         session.run()
#
# @pytest.mark.usefixtures("cleandir")
# def test_ensemble_potential_nompi():
#     """Test ensemble potential without an ensemble.
#
#     Still requires ParallelArrayContext.
#     """
#     import gmx
#     import os
#     import myplugin
#
#     cwd = os.path.dirname(__file__)
#     water = os.path.join(cwd, 'data', 'water.gro')
#     import shutil
#     shutil.copy(water, './')
#
#     # assert False
#
#     try:
#         # use GromacsWrapper if available
#         import gromacs
#         import gromacs.formats
#         from gromacs.tools import Solvate as solvate
#         solvate(o='water.gro', box=[5,5,5])
#         mdpparams = [('integrator', 'md'),
#                      ('nsteps', 1000),
#                      ('nstxout', 100),
#                      ('nstvout', 100),
#                      ('nstfout', 100),
#                      ('tcoupl', 'v-rescale'),
#                      ('tc-grps', 'System'),
#                      ('tau-t', 1),
#                      ('ref-t', 298)]
#         mdp = gromacs.formats.MDP()
#         for param, value in mdpparams:
#             mdp[param] = value
#         mdp.write('water.mdp')
#         with open('input.top', 'w') as fh:
#             fh.write("""#include "gromos43a1.ff/forcefield.itp"
# #include "gromos43a1.ff/spc.itp"
#
# [ system ]
# ; Name
# spc
#
# [ molecules ]
# ; Compound  #mols
# SOL         4055
# """)
#         gromacs.grompp(f='water.mdp', c='water.gro', po='water.mdp', pp='water.top', o='water.tpr', p='input.top')
#         tpr_filename = os.path.abspath('water.tpr')
#     except:
#         from gmx.data import tpr_filename
#     print("Testing plugin potential with input file {}".format(os.path.abspath(tpr_filename)))
#
#     assert gmx.version.api_is_at_least(0,0,5)
#     md = gmx.workflow.from_tpr([tpr_filename], append_output=False)
#
#     # Create a WorkElement for the potential
#     #potential = gmx.core.TestModule()
#     params = {'sites': [1, 4],
#               'nbins': 10,
#               'binWidth': 0.1,
#               'min_dist': 0.,
#               'max_dist': 10.,
#               'experimental': [1.]*10,
#               'nsamples': 1,
#               'sample_period': 0.001,
#               'nwindows': 4,
#               'k': 10000.,
#               'sigma': 1.}
#     potential = gmx.workflow.WorkElement(namespace="myplugin",
#                                          operation="ensemble_restraint",
#                                          params=params)
#     # Note that we could flexibly capture accessor methods as workflow elements, too. Maybe we can
#     # hide the extra Python bindings by letting myplugin.HarmonicRestraint automatically convert
#     # to a WorkElement when add_dependency is called on it.
#     potential.name = "ensemble_restraint"
#     md.add_dependency(potential)
#
#     context = gmx.context.ParallelArrayContext(md)
#
#     with context as session:
#         session.run()
#
#
# @withmpi_only
# @pytest.mark.usefixtures("cleandir")
# def test_ensemble_potential_withmpi():
#     import gmx
#     import os
#     import shutil
#     import myplugin
#
#     from mpi4py import MPI
#     rank = MPI.COMM_WORLD.Get_rank()
#
#     tests_dir = os.path.dirname(__file__)
#     water = os.path.join(tests_dir, 'data', 'water.gro')
#
#     rank_dir = os.path.join(os.getcwd(), str(rank))
#     os.mkdir(rank_dir)
#
#     shutil.copy(water, rank_dir)
#
#     # In MPI, this never makes it to grompp. We should get rid of this...
#     try:
#         # use GromacsWrapper if available
#         import gromacs
#         import gromacs.formats
#         from gromacs.tools import Solvate as solvate
#         solvate(o=os.path.join(rank_dir, 'water.gro'), box=[5,5,5])
#         mdpparams = [('integrator', 'md'),
#                      ('nsteps', 1000),
#                      ('nstxout', 100),
#                      ('nstvout', 100),
#                      ('nstfout', 100),
#                      ('tcoupl', 'v-rescale'),
#                      ('tc-grps', 'System'),
#                      ('tau-t', 1),
#                      ('ref-t', 298)]
#         mdp = gromacs.formats.MDP()
#         for param, value in mdpparams:
#             mdp[param] = value
#         mdp.write(os.path.join(rank_dir, 'water.mdp'))
#         with open(os.path.join(rank_dir, 'input.top'), 'w') as fh:
#             fh.write("""#include "gromos43a1.ff/forcefield.itp"
# #include "gromos43a1.ff/spc.itp"
#
# [ system ]
# ; Name
# spc
#
# [ molecules ]
# ; Compound  #mols
# SOL         4055
# """)
#         gromacs.grompp(f=os.path.join(rank_dir, 'water.mdp'),
#                        c=os.path.join(rank_dir, 'water.gro'),
#                        po=os.path.join(rank_dir, 'water.mdp'),
#                        pp=os.path.join(rank_dir, 'water.top'),
#                        o=os.path.join(rank_dir, 'water.tpr'),
#                        p=os.path.join(rank_dir, 'input.top'))
#         tpr_filename = os.path.join(rank_dir, 'water.tpr')
#     except:
#         from gmx.data import tpr_filename
#     logger.info("Testing plugin potential with input file {}".format(os.path.abspath(tpr_filename)))
#
#     assert gmx.version.api_is_at_least(0,0,5)
#     md = gmx.workflow.from_tpr([tpr_filename, tpr_filename], append_output=False)
#
#     # Create a WorkElement for the potential
#     #potential = gmx.core.TestModule()
#     params = {'sites': [1, 4],
#               'nbins': 10,
#               'binWidth': 0.1,
#               'min_dist': 0.,
#               'max_dist': 10.,
#               'experimental': [0.5]*10,
#               'nsamples': 1,
#               'sample_period': 0.001,
#               'nwindows': 4,
#               'k': 10000.,
#               'sigma': 1.}
#
#     potential = gmx.workflow.WorkElement(namespace="myplugin",
#                                          operation="ensemble_restraint",
#                                          params=params)
#     # Note that we could flexibly capture accessor methods as workflow elements, too. Maybe we can
#     # hide the extra Python bindings by letting myplugin.HarmonicRestraint automatically convert
#     # to a WorkElement when add_dependency is called on it.
#     potential.name = "ensemble_restraint"
#     before = md.workspec.elements[md.name]
#     md.add_dependency(potential)
#
#     context = gmx.context.ParallelArrayContext(md)
#     with context as session:
#         session.run()
=======
    context = _context(md)
    with context as session:
        session.run()
>>>>>>> 4331d6ed
<|MERGE_RESOLUTION|>--- conflicted
+++ resolved
@@ -7,8 +7,6 @@
 # and run pytest in the tests directory.
 
 import logging
-<<<<<<< HEAD
-=======
 import os
 
 import pytest
@@ -43,18 +41,12 @@
         reason="Test requires at least 2 MPI ranks, but mpi4py is not available.")
     rank = ''
 
->>>>>>> 4331d6ed
 logging.getLogger().setLevel(logging.DEBUG)
 # create console handler
 ch = logging.StreamHandler()
 ch.setLevel(logging.DEBUG)
 # create formatter and add it to the handler
-<<<<<<< HEAD
-formatter = logging.Formatter(
-    '%(asctime)s:%(name)s:%(levelname)s: %(message)s')
-=======
 formatter = logging.Formatter(f'%(asctime)s:%(name)s:%(levelname)s:{rank} %(message)s')
->>>>>>> 4331d6ed
 ch.setFormatter(formatter)
 # add the handlers to the logger
 logging.getLogger().addHandler(ch)
@@ -62,338 +54,8 @@
 logger = logging.getLogger()
 
 
-<<<<<<< HEAD
-def test_dependencies():
-    import gmx
-    assert gmx
-    import gmx.core
-    # holder = gmx.core.get_holder()
-    # gmx.core.get_name();
-=======
 def test_import():
     # Suppress inspection warning outside of testing context.
     # noinspection PyUnresolvedReferences
-    import myplugin
-    assert myplugin
-
-
-@nompi
-@pytest.mark.usefixtures("cleandir")
-def test_ensemble_potential_nompi(spc_water_box):
-    """Test ensemble potential without an ensemble.
-    """
-    tpr_filename = spc_water_box
-    print("Testing plugin potential with input file {}".format(os.path.abspath(tpr_filename)))
-
-    assert api_is_at_least(0, 0, 5)
-    md = from_tpr([tpr_filename], append_output=False)
-
-    # Create a WorkElement for the potential
-    params = {'sites': [1, 4],
-              'nbins': 10,
-              'binWidth': 0.1,
-              'min_dist': 0.,
-              'max_dist': 10.,
-              'experimental': [1.] * 10,
-              'nsamples': 1,
-              'sample_period': 0.001,
-              'nwindows': 4,
-              'k': 10000.,
-              'sigma': 1.}
-    potential = WorkElement(namespace="myplugin",
-                            operation="ensemble_restraint",
-                            params=params)
-    # Note that we could flexibly capture accessor methods as workflow elements, too. Maybe we can
-    # hide the extra Python bindings by letting myplugin.HarmonicRestraint automatically convert
-    # to a WorkElement when add_dependency is called on it.
-    potential.name = "ensemble_restraint"
-    md.add_dependency(potential)
-
-    context = _context(md)
-
-    with context as session:
-        session.run()
-
-
-@withmpi_only
-@pytest.mark.usefixtures("cleandir")
-def test_ensemble_potential_withmpi(spc_water_box):
-    tpr_filename = spc_water_box
-
-    logger.info("Testing plugin potential with input file {}".format(os.path.abspath(tpr_filename)))
-
-    assert api_is_at_least(0, 0, 5)
-    md = from_tpr([tpr_filename, tpr_filename], append_output=False)
->>>>>>> 4331d6ed
-
-
-def test_imports():
     import brer
-    assert brer
-    import gmx.core
-    import gmx
-
-<<<<<<< HEAD
-# @pytest.mark.usefixtures("cleandir")
-# def test_harmonic_potential():
-#     import gmx
-#     import os
-#     import myplugin
-#
-#     cwd = os.path.dirname(__file__)
-#     water = os.path.join(cwd, 'data', 'water.gro')
-#     import shutil
-#     shutil.copy(water, './')
-#
-#     try:
-#         # use GromacsWrapper if available
-#         import gromacs
-#         import gromacs.formats
-#         from gromacs.tools import Solvate as solvate
-#         solvate(o='water.gro', box=[5,5,5])
-#         mdpparams = [('integrator', 'md'),
-#                      ('nsteps', 1000),
-#                      ('nstxout', 100),
-#                      ('nstvout', 100),
-#                      ('nstfout', 100),
-#                      ('tcoupl', 'v-rescale'),
-#                      ('tc-grps', 'System'),
-#                      ('tau-t', 1),
-#                      ('ref-t', 298)]
-#         mdp = gromacs.formats.MDP()
-#         for param, value in mdpparams:
-#             mdp[param] = value
-#         mdp.write('water.mdp')
-#         with open('input.top', 'w') as fh:
-#             fh.write("""#include "gromos43a1.ff/forcefield.itp"
-# #include "gromos43a1.ff/spc.itp"
-#
-# [ system ]
-# ; Name
-# spc
-#
-# [ molecules ]
-# ; Compound  #mols
-# SOL         4055
-# """)
-#         gromacs.grompp(f='water.mdp', c='water.gro', po='water.mdp', pp='water.top', o='water.tpr', p='input.top')
-#         tpr_filename = os.path.abspath('water.tpr')
-#     except:
-#         from gmx.data import tpr_filename
-#     print("Testing plugin potential with input file {}".format(os.path.abspath(tpr_filename)))
-#
-#     md = gmx.workflow.from_tpr(tpr_filename, append_output=False)
-#
-#     context = gmx.context.ParallelArrayContext(md)
-#     with context as session:
-#         session.run()
-#
-#     # Create a WorkElement for the potential
-#     #potential = gmx.core.TestModule()
-#     params = {'sites': [1, 4],
-#               'R0': 2.0,
-#               'k': 10000.0}
-#     potential_element = gmx.workflow.WorkElement(namespace="myplugin",
-#                                                  operation="create_restraint",
-#                                                  params=params)
-#     # Note that we could flexibly capture accessor methods as workflow elements, too. Maybe we can
-#     # hide the extra Python bindings by letting myplugin.HarmonicRestraint automatically convert
-#     # to a WorkElement when add_dependency is called on it.
-#     potential_element.name = "harmonic_restraint"
-#     before = md.workspec.elements[md.name]
-#     md.add_dependency(potential_element)
-#     assert potential_element.name in md.workspec.elements
-#     assert potential_element.workspec is md.workspec
-#     after = md.workspec.elements[md.name]
-#     assert not before is after
-#
-#     # Context will need to do these in __enter__
-#     # potential = myplugin.HarmonicRestraint()
-#     # potential.set_params(1, 4, 2.0, 10000.0)
-#
-#     context = gmx.context.ParallelArrayContext(md)
-#     with context as session:
-#         session.run()
-#
-# @pytest.mark.usefixtures("cleandir")
-# def test_ensemble_potential_nompi():
-#     """Test ensemble potential without an ensemble.
-#
-#     Still requires ParallelArrayContext.
-#     """
-#     import gmx
-#     import os
-#     import myplugin
-#
-#     cwd = os.path.dirname(__file__)
-#     water = os.path.join(cwd, 'data', 'water.gro')
-#     import shutil
-#     shutil.copy(water, './')
-#
-#     # assert False
-#
-#     try:
-#         # use GromacsWrapper if available
-#         import gromacs
-#         import gromacs.formats
-#         from gromacs.tools import Solvate as solvate
-#         solvate(o='water.gro', box=[5,5,5])
-#         mdpparams = [('integrator', 'md'),
-#                      ('nsteps', 1000),
-#                      ('nstxout', 100),
-#                      ('nstvout', 100),
-#                      ('nstfout', 100),
-#                      ('tcoupl', 'v-rescale'),
-#                      ('tc-grps', 'System'),
-#                      ('tau-t', 1),
-#                      ('ref-t', 298)]
-#         mdp = gromacs.formats.MDP()
-#         for param, value in mdpparams:
-#             mdp[param] = value
-#         mdp.write('water.mdp')
-#         with open('input.top', 'w') as fh:
-#             fh.write("""#include "gromos43a1.ff/forcefield.itp"
-# #include "gromos43a1.ff/spc.itp"
-#
-# [ system ]
-# ; Name
-# spc
-#
-# [ molecules ]
-# ; Compound  #mols
-# SOL         4055
-# """)
-#         gromacs.grompp(f='water.mdp', c='water.gro', po='water.mdp', pp='water.top', o='water.tpr', p='input.top')
-#         tpr_filename = os.path.abspath('water.tpr')
-#     except:
-#         from gmx.data import tpr_filename
-#     print("Testing plugin potential with input file {}".format(os.path.abspath(tpr_filename)))
-#
-#     assert gmx.version.api_is_at_least(0,0,5)
-#     md = gmx.workflow.from_tpr([tpr_filename], append_output=False)
-#
-#     # Create a WorkElement for the potential
-#     #potential = gmx.core.TestModule()
-#     params = {'sites': [1, 4],
-#               'nbins': 10,
-#               'binWidth': 0.1,
-#               'min_dist': 0.,
-#               'max_dist': 10.,
-#               'experimental': [1.]*10,
-#               'nsamples': 1,
-#               'sample_period': 0.001,
-#               'nwindows': 4,
-#               'k': 10000.,
-#               'sigma': 1.}
-#     potential = gmx.workflow.WorkElement(namespace="myplugin",
-#                                          operation="ensemble_restraint",
-#                                          params=params)
-#     # Note that we could flexibly capture accessor methods as workflow elements, too. Maybe we can
-#     # hide the extra Python bindings by letting myplugin.HarmonicRestraint automatically convert
-#     # to a WorkElement when add_dependency is called on it.
-#     potential.name = "ensemble_restraint"
-#     md.add_dependency(potential)
-#
-#     context = gmx.context.ParallelArrayContext(md)
-#
-#     with context as session:
-#         session.run()
-#
-#
-# @withmpi_only
-# @pytest.mark.usefixtures("cleandir")
-# def test_ensemble_potential_withmpi():
-#     import gmx
-#     import os
-#     import shutil
-#     import myplugin
-#
-#     from mpi4py import MPI
-#     rank = MPI.COMM_WORLD.Get_rank()
-#
-#     tests_dir = os.path.dirname(__file__)
-#     water = os.path.join(tests_dir, 'data', 'water.gro')
-#
-#     rank_dir = os.path.join(os.getcwd(), str(rank))
-#     os.mkdir(rank_dir)
-#
-#     shutil.copy(water, rank_dir)
-#
-#     # In MPI, this never makes it to grompp. We should get rid of this...
-#     try:
-#         # use GromacsWrapper if available
-#         import gromacs
-#         import gromacs.formats
-#         from gromacs.tools import Solvate as solvate
-#         solvate(o=os.path.join(rank_dir, 'water.gro'), box=[5,5,5])
-#         mdpparams = [('integrator', 'md'),
-#                      ('nsteps', 1000),
-#                      ('nstxout', 100),
-#                      ('nstvout', 100),
-#                      ('nstfout', 100),
-#                      ('tcoupl', 'v-rescale'),
-#                      ('tc-grps', 'System'),
-#                      ('tau-t', 1),
-#                      ('ref-t', 298)]
-#         mdp = gromacs.formats.MDP()
-#         for param, value in mdpparams:
-#             mdp[param] = value
-#         mdp.write(os.path.join(rank_dir, 'water.mdp'))
-#         with open(os.path.join(rank_dir, 'input.top'), 'w') as fh:
-#             fh.write("""#include "gromos43a1.ff/forcefield.itp"
-# #include "gromos43a1.ff/spc.itp"
-#
-# [ system ]
-# ; Name
-# spc
-#
-# [ molecules ]
-# ; Compound  #mols
-# SOL         4055
-# """)
-#         gromacs.grompp(f=os.path.join(rank_dir, 'water.mdp'),
-#                        c=os.path.join(rank_dir, 'water.gro'),
-#                        po=os.path.join(rank_dir, 'water.mdp'),
-#                        pp=os.path.join(rank_dir, 'water.top'),
-#                        o=os.path.join(rank_dir, 'water.tpr'),
-#                        p=os.path.join(rank_dir, 'input.top'))
-#         tpr_filename = os.path.join(rank_dir, 'water.tpr')
-#     except:
-#         from gmx.data import tpr_filename
-#     logger.info("Testing plugin potential with input file {}".format(os.path.abspath(tpr_filename)))
-#
-#     assert gmx.version.api_is_at_least(0,0,5)
-#     md = gmx.workflow.from_tpr([tpr_filename, tpr_filename], append_output=False)
-#
-#     # Create a WorkElement for the potential
-#     #potential = gmx.core.TestModule()
-#     params = {'sites': [1, 4],
-#               'nbins': 10,
-#               'binWidth': 0.1,
-#               'min_dist': 0.,
-#               'max_dist': 10.,
-#               'experimental': [0.5]*10,
-#               'nsamples': 1,
-#               'sample_period': 0.001,
-#               'nwindows': 4,
-#               'k': 10000.,
-#               'sigma': 1.}
-#
-#     potential = gmx.workflow.WorkElement(namespace="myplugin",
-#                                          operation="ensemble_restraint",
-#                                          params=params)
-#     # Note that we could flexibly capture accessor methods as workflow elements, too. Maybe we can
-#     # hide the extra Python bindings by letting myplugin.HarmonicRestraint automatically convert
-#     # to a WorkElement when add_dependency is called on it.
-#     potential.name = "ensemble_restraint"
-#     before = md.workspec.elements[md.name]
-#     md.add_dependency(potential)
-#
-#     context = gmx.context.ParallelArrayContext(md)
-#     with context as session:
-#         session.run()
-=======
-    context = _context(md)
-    with context as session:
-        session.run()
->>>>>>> 4331d6ed
+    assert brer